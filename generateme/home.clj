--- conflicted
+++ resolved
@@ -11,23 +11,15 @@
   (:import [net.jafama FastMath]))
 
 
-<<<<<<< HEAD
-(def p1 (p/load-pixels "generateme/adrian/ares6.png"))
-=======
+
 (def p1 (p/load-pixels "generateme/adrian/adrian.jpg"))
->>>>>>> 4084019e
 
 (def p2 (p/load-pixels "generateme/adrian/ares3.png"))
 
 (def p3 (p/load-pixels "generateme/ooo/ooo.jpg"))
 
-<<<<<<< HEAD
-(def noise-overlay (o/make-noise 30 (.w p1) (.h p1)))
-(def spots-overlay (o/make-spots 80 [20 30 60 120 180 200] (.w p1) (.h p1)))
-=======
 (def noise-overlay (o/make-noise 40 (.w p1) (.h p1)))
 (def spots-overlay (o/make-spots 80 [30 60 120 180] (.w p1) (.h p1)))
->>>>>>> 4084019e
 
 (def canvas (core/create-canvas (.w p1) (.h p1)))
 
@@ -41,11 +33,7 @@
   (println b2)
   (p/set-canvas-pixels canvas (p/filter-channels p/normalize-filter false 
                                                  (p/filter-channels p/normalize-filter false
-<<<<<<< HEAD
-                                                                    (g/blend-machine p4 p5 b)))))
-=======
                                                                     (g/blend-machine p4 p2 b)))))
->>>>>>> 4084019e
 
 (quick-bench (p/filter-channels p/dilate-filter false p1))
 
@@ -59,11 +47,7 @@
 
 (core/close-session)
 
-<<<<<<< HEAD
 (core/save-canvas canvas (core/next-filename "generateme/adrian/res" ".png"))
-=======
-(core/save-canvas canvas (core/next-filename "generateme/adrian/res" ".jpg"))
->>>>>>> 4084019e
 
 (p/set-canvas-pixels canvas p4)
 
@@ -93,36 +77,20 @@
 
 ;; full process without use of filter-channels
 (time (let [effect (make-effect :dj-eq {:lo (m/drand -20 20) :mid (m/drand -20 20) :hi (m/drand -20 20) :peak_bw 1.3 :shelf_slope 1.5 :rate (m/irand 4000 100000)})
-<<<<<<< HEAD
             effect2 (make-effect :distort {:factor 1.0})
             inluv (p/filter-colors c/to-HWB p5)
             in (signal-from-pixels inluv {:layout :interleaved
                                           :channels [0]
-=======
-            effect2 (make-effect :bandwidth-limit {:freq 500 :rate 44100})
-            in (signal-from-pixels p1 {:layout :planar
-                                          :channels [0 1 2]
->>>>>>> 4084019e
                                           :bits 8
                                           :coding :none
                                           :signed true})
             res (apply-effect effect in)
-<<<<<<< HEAD
             resp (signal-to-pixels (p/clone-pixels p1) res {:channels [0]
                                                             :layout :interleaved
                                                             :bits 8
                                                             :coding :none
                                                             :signed true})]
         (p/set-canvas-pixels canvas (p/filter-channels p/normalize nil (p/filter-colors c/from-HWB resp)))))
-=======
-            resp (signal-to-pixels (p/clone-pixels p1) res {:channels [0 1 2]
-                                                            :layout :planar
-                                                            :bits 8
-                                                            :coding :none
-                                                            :signed true})]
-        (p/set-canvas-pixels canvas (p/filter-channels p/normalize nil resp))))
->>>>>>> 4084019e
-
 
 ;; fold
 
